--- conflicted
+++ resolved
@@ -14,17 +14,12 @@
     def get_uuid(self):
         return self.__uuid__
 
-<<<<<<< HEAD
     def __update_deps__(self, item):
-        self.__dfhist__.update_semantic_dependencies(self.__uuid__ + item,
-                                                     self.__dfhist__.shell.uuid)
+        self.__dfhist__.update_semantic_dependencies(self.__uuid__,
+                                                     self.__dfhist__.shell.uuid,
+                                                     item)
         self.__dfhist__.remove_semantic_dependencies(self.__uuid__,
                                                      self.__dfhist__.shell.uuid)
-=======
-    def __update_deps__(self,item):
-        self.__dfhist__.update_semantic_dependencies(self.__uuid__, self.__dfhist__.shell.uuid, item)
-        self.__dfhist__.remove_semantic_dependencies(self.__uuid__, self.__dfhist__.shell.uuid)
->>>>>>> a6ba39e4
 
     def __getitem__(self, item):
         if isinstance(item, int):
