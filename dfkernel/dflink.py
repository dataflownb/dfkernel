from collections import OrderedDict
class LinkedResult(OrderedDict):
    __dfhist__ = None
<<<<<<< HEAD
    def __init__(self, __uuid, __libs,__none_flag, *args, **kwargs):
        diff = set(list(kwargs)) - set(list(__libs))
        if len(diff) <= 1 and not __none_flag:
            for kwarg in diff:
                if(kwargs[kwarg] is None):
                    del kwargs[kwarg]
        super().__init__(self, *args, **kwargs)
        self.__libs__ = __libs
        self.__uuid__ = __uuid
=======
    def __init__(self, __uuid, *args, **kwargs):
        super().__init__(self, *args, **kwargs)
        self.__uuid__ = __uuid
        #self.__dfhist__ =
>>>>>>> efe5d393

    def get_uuid(self):
        return self.__uuid__

    def __update_deps__(self,item):
        self.__dfhist__.update_semantic_dependencies(self.__uuid__ + item, self.__dfhist__.shell.uuid)
        self.__dfhist__.remove_semantic_dependencies(self.__uuid__, self.__dfhist__.shell.uuid)

    def __getitem__(self, item):
        if isinstance(item,int):
            item = item+len(self.__libs__)
            if len(self.keys()) > item and item >= 0:
                item = list(self.keys())[item]
                self.__update_deps__(item)
        elif item in self:
            self.__update_deps__(item)
        return super().__getitem__(item)

    def __tuple__(self):
        vals = []
        for k,v in zip(self.keys(),self.values()):
            if(k not in self.__libs__):
                vals.append(v)
        if len(vals) > 1:
            return dftuple(self,vals)
        elif len(vals) == 1:
            return vals[0]
        else:
            return None

    def __sethist__(self,hist):
        self.__dfhist__ = hist
<<<<<<< HEAD

class dftuple(tuple):
    def __new__(self,__linked,*args,**kwargs):
        self.__ref__ = __linked
        return super().__new__(self, *args, **kwargs)

    def __getitem__(self, item):
        return self.__ref__.__getitem__(item)

def build_linked_result(__uuid,__libs,__none_flag, *args, **kwargs):
    return LinkedResult(__uuid,__libs,__none_flag, *args, **kwargs)
=======
    # def __setuuid__(self,uuidref):
    #     self._uuid = uuidref

    # def linked_result(uuid, **kwargs):
    # res = OrderedDict(**kwargs)
    # res.__uuid__ = uuid
    # return res

    # # FIXME need to work within the valid identifiers for namedtuple...
    # # if '__uuid__' in kwargs:
    # #     raise ValueError('Cannot name a result "__uuid__"')
    # res = namedtuple('NamedResult', kwargs.keys())(**kwargs)
    # res.__uuid__ = uuid
    # return res

# def build_linked_result(ns, uuid, *args, **kwargs):
#     print("KWARGS:", kwargs.keys())
#     if any(ns._is_link(arg) for arg in kwargs):
#         print("GOT ANY")
#         if all(ns._is_link(arg) for arg in kwargs):
#             print("GOT ALL")
#             if len(kwargs) == 1:
#                 return ns[next(iter(kwargs.keys()))]
#             else:
#                 return tuple(ns[k] for k in kwargs.keys()
#         else:
#             print("GOT ANY ELSE")
#             for arg in kwargs:
#                 if ns._is_link(arg):
#                     ns[arg] # raises DuplicateNameError
#     else:
#         return LinkedResult(uuid, *args, **kwargs)

def build_linked_result(__uuid, *args, **kwargs):
    return LinkedResult(__uuid, *args, **kwargs)
>>>>>>> efe5d393
<|MERGE_RESOLUTION|>--- conflicted
+++ resolved
@@ -1,7 +1,6 @@
 from collections import OrderedDict
 class LinkedResult(OrderedDict):
     __dfhist__ = None
-<<<<<<< HEAD
     def __init__(self, __uuid, __libs,__none_flag, *args, **kwargs):
         diff = set(list(kwargs)) - set(list(__libs))
         if len(diff) <= 1 and not __none_flag:
@@ -11,12 +10,6 @@
         super().__init__(self, *args, **kwargs)
         self.__libs__ = __libs
         self.__uuid__ = __uuid
-=======
-    def __init__(self, __uuid, *args, **kwargs):
-        super().__init__(self, *args, **kwargs)
-        self.__uuid__ = __uuid
-        #self.__dfhist__ =
->>>>>>> efe5d393
 
     def get_uuid(self):
         return self.__uuid__
@@ -49,7 +42,7 @@
 
     def __sethist__(self,hist):
         self.__dfhist__ = hist
-<<<<<<< HEAD
+
 
 class dftuple(tuple):
     def __new__(self,__linked,*args,**kwargs):
@@ -60,41 +53,4 @@
         return self.__ref__.__getitem__(item)
 
 def build_linked_result(__uuid,__libs,__none_flag, *args, **kwargs):
-    return LinkedResult(__uuid,__libs,__none_flag, *args, **kwargs)
-=======
-    # def __setuuid__(self,uuidref):
-    #     self._uuid = uuidref
-
-    # def linked_result(uuid, **kwargs):
-    # res = OrderedDict(**kwargs)
-    # res.__uuid__ = uuid
-    # return res
-
-    # # FIXME need to work within the valid identifiers for namedtuple...
-    # # if '__uuid__' in kwargs:
-    # #     raise ValueError('Cannot name a result "__uuid__"')
-    # res = namedtuple('NamedResult', kwargs.keys())(**kwargs)
-    # res.__uuid__ = uuid
-    # return res
-
-# def build_linked_result(ns, uuid, *args, **kwargs):
-#     print("KWARGS:", kwargs.keys())
-#     if any(ns._is_link(arg) for arg in kwargs):
-#         print("GOT ANY")
-#         if all(ns._is_link(arg) for arg in kwargs):
-#             print("GOT ALL")
-#             if len(kwargs) == 1:
-#                 return ns[next(iter(kwargs.keys()))]
-#             else:
-#                 return tuple(ns[k] for k in kwargs.keys()
-#         else:
-#             print("GOT ANY ELSE")
-#             for arg in kwargs:
-#                 if ns._is_link(arg):
-#                     ns[arg] # raises DuplicateNameError
-#     else:
-#         return LinkedResult(uuid, *args, **kwargs)
-
-def build_linked_result(__uuid, *args, **kwargs):
-    return LinkedResult(__uuid, *args, **kwargs)
->>>>>>> efe5d393
+    return LinkedResult(__uuid,__libs,__none_flag, *args, **kwargs)