from collections import defaultdict, namedtuple, OrderedDict
from dfkernel.dflink import LinkedResult

class DataflowHistoryManager(object):
    storeditems = []
    tup_flag = False

    def __init__(self, shell, **kwargs):
        self.shell = shell
        self.flags = dict(kwargs)
        # self.flags['silent'] = True
        self.clear()

    def update_flags(self, **kwargs):
        self.flags.update(kwargs)
        # self.flags['silent'] = True

    def update_code(self, key, code):
        # print("CALLING UPDATE CODE", key)
        if key not in self.code_cache or self.code_cache[key] != code:
            self.code_cache[key] = code
            self.set_stale(key)
            self.func_cached[key] = False

    def update_codes(self, code_dict):
        for k, v in code_dict.items():
            self.update_code(k, v)

    def set_stale(self, key):
        self.code_stale[key] = True
        # need to make sure everything downstream also gets set to stale
        for cid in self.all_downstream(key):
            self.code_stale[cid] = True

    def set_not_stale(self, key):
        self.code_stale[key] = False

    def is_stale(self, key):
        return (key in self.code_stale and self.code_stale[key])

    def update_value(self, key, value):

        self.value_cache[key] = value
        self.last_calculated[key] = self.last_calculated_ctr
        self.last_calculated_ctr += 1

    def sorted_keys(self):
        return (k2 for (v2,k2) in sorted((v,k) for (k,v) in self.last_calculated.items()))

    def clear(self):
        self.func_cached = {}
        self.code_cache = {}
        self.code_stale = {}
        self.value_cache = {}
        self.last_calculated = {}
        # dependencies are a DAG
        self.dep_parents = defaultdict(set) # child -> list(parent)
        self.dep_children = defaultdict(set) # parent -> list(child)
        self.dep_semantic_children = defaultdict(set)
        self.dep_semantic_parents = defaultdict(set)
        self.last_calculated_ctr = 0

    def update_dependencies(self, parent, child):
        self.storeditems.append({'parent':parent,'child':child})
        self.dep_parents[child].add(parent)
        self.dep_children[parent].add(child)
        self.dep_semantic_parents[child].add(parent)
        self.dep_semantic_children[parent].add(child)

    def update_semantic_dependencies(self,parent,child):
        self.dep_semantic_parents[child].add(parent)
        self.dep_semantic_children[parent].add(child)

    def remove_dependencies(self, parent, child):
        self.remove_dep(parent,child,self.dep_parents,self.dep_children)

    def remove_semantic_dependencies(self, parent, child):
        self.remove_dep(parent,child,self.dep_semantic_parents,self.dep_semantic_children)

    def remove_dep(self,parent,child,parents,children):
        if parent in parents[child]:
            parents[child].remove(parent)
            children[parent].remove(child)


    def all_semantic_upstream(self,k):
        return self.get_all_upstreams(k,self.dep_semantic_parents)

    def all_upstream(self, k):
        return self.get_all_upstreams(k,self.dep_parents)

    def get_all_upstreams(self,k,dep_parents):
        visited = set()
        res = set()
        frontier = list(dep_parents[k[:6]])
        while len(frontier) > 0:
            cid = frontier.pop(0)[:6]
            visited.add(cid)
            res.add(cid)
            for pid in dep_parents[cid]:
                if pid[:6] not in visited:
                    frontier.append(pid[:6])
        return list(res)

    def all_semantic_downstream(self,k):
        return self.get_all_downstream(k,self.dep_semantic_children)

    def all_downstream(self,k):
        return self.get_all_downstream(k,self.dep_children)

    def get_all_downstream(self, k,dep_children):
        visited = set()
        res = []
        frontier = list(dep_children[k])
        while len(frontier) > 0:
            cid = frontier.pop(0)
            visited.add(cid)
            res.append(cid)
            for pid in dep_children[cid]:
                if pid not in visited:
                    frontier.append(pid)
        return res

    def get_downstream(self, k):
        return list(self.dep_children[k])

    def get_upstream(self, k):
        return list(self.dep_parents[k])

    def get_semantic_downstream(self, k):
        return list(self.dep_semantic_children[k])

    def get_semantic_upstream(self, k):
        return list(self.dep_semantic_parents[k])

    def update_downstream(self, k):
        # this recurses via run_cell which checks for the update_downstream_deps
        # flag at the end of its run
        for uid in self.dep_children[k]:
            parent_uuid = k
            retval = self.shell.run_cell_as_execute_request(self.code_cache[uid], uid,
                                         **self.flags)
            if not retval.success:
                # FIXME really want to just raise this error and not the bits of the
                # stack that are internal (get_item, etc.)
                retval.raise_error()
            # FIXME can we just rely on run_cell?
            self.shell.uuid = parent_uuid

    def execute_cell(self, k, **flags):
        local_flags = dict(self.flags)
        local_flags.update(flags)
        # print("LOCAL FLAGS:", local_flags)
        class CyclicalCall(KeyError):
            '''This error results when the call being made is Cyclical'''
        for cid in self.dep_parents[k]:
            if cid in self.dep_children[k]:
                raise CyclicalCall("Out[" + k + "] results in a Cyclical call")
        child_uuid = self.shell.uuid
        retval = self.shell.run_cell_as_execute_request(self.code_cache[k], k,
                                     **local_flags)
        if not retval.success:
            # FIXME really want to just raise this error and not the bits of the
            # stack that are internal (get_item, etc.)
            retval.raise_error()
        # FIXME can we just rely on run_cell?
        self.shell.uuid = child_uuid
        return retval.result


    def __getitem__(self, k):
        res = self._get_item(k)
        if isinstance(res,LinkedResult):
            return res.__tuple__()
        return res


    def stale_check(self,k):
        class InvalidOutCell(KeyError):
            '''Called when an Invalid OutCell is called'''
        if k not in self.code_stale:
            raise InvalidOutCell("Out["+k + "] is an Invalid Out Cell Reference")

    def _get_item(self,k):
        self.stale_check(k)
        self.update_dependencies(k, self.shell.uuid)
        # check if we need to recompute
        if not self.is_stale(k):
<<<<<<< HEAD
=======
            # print("  VALUE CACHE")
>>>>>>> efe5d393
            return self.value_cache[k]
        else:
            return self.execute_cell(k)

    def __setitem__(self, key, value):
        class InvalidCellModification(KeyError):
            '''This error results when another cell tries to modify an Out reference'''
        if(key == self.shell.uuid):
            self.update_value(key, value)
        else:
            raise InvalidCellModification("Out[" + key + "] can only be modified by it's own cell")

    #FIXME
    #Does this function do anything?
    def get(self, k, d=None):
        try:
            return self.__getitem__(self, k)
        except KeyError:
            return d

    def __len__(self):
        return len(self.code_cache)

    def __iter__(self):
        return self.code_cache.__iter__()



class DataflowFunction(object):
    def __init__(self, df_f_manager, cell_uuid):
        self.df_f_manager = df_f_manager
        self.cell_uuid = cell_uuid

    def __call__(self, *args, **kwargs):
        # print("CALLING AS FUNCTION!", self.cell_uuid)
        return self.df_f_manager.run_as_function(self.cell_uuid, *args, **kwargs)

class DataflowFunctionManager(object):
    def __init__(self, df_hist_manager):
        self.df_hist_manager = df_hist_manager
        self.clear()

    def clear(self):
        self.cell_ivars = {}
        self.cell_ovars = {}

    def set_cell_ivars(self, uid, ivars):
        self.cell_ivars[uid] = ivars

    def set_cell_ovars(self, uid, ovars):
        self.cell_ovars[uid] = ovars

    def __getitem__(self, k):
        # need to pass vars through to function
        return DataflowFunction(self, k)

    def set_function_body(self, uid, code):
        self.df_hist_manager.code_cache[uid] = code
        self.df_hist_manager.func_cached[uid] = True

    def run_as_function(self, uuid, *args, **kwargs):
        # FIXME use kwargs
        if (uuid not in self.df_hist_manager.func_cached or
                not self.df_hist_manager.func_cached[uuid]):
            # run cell magic
            # print("RUNNING CELL MAGIC")
            self.df_hist_manager.execute_cell(uuid)

        local_args = set()
        for (arg_name, arg) in zip(self.cell_ivars[uuid], args):
            # print("SETTING ARG:", arg_name, arg)
            local_args.add(arg_name)
            self.df_hist_manager.shell.user_ns[arg_name] = arg
        # print("==== USER NS BEFORE ====")
        # for k,v in self.df_hist_manager.shell.user_ns.items():
        #     print(' ', k, ':', v)
        # print("==== USER NS DONE ====")
        retval = self.df_hist_manager.execute_cell(uuid)
        # print("RESULT", retval)
        # print("USER NS:")
        # for k,v in self.df_hist_manager.shell.user_ns.items():
        #     print(' ', k, ':', v)

        # FIXME need to replace variables temporarily and add back
        # or just eliminate this by eliminating globals across cells
        res = {}
        for arg_name in self.cell_ovars[uuid]:
            if arg_name in self.df_hist_manager.shell.user_ns:
                res[arg_name] = self.df_hist_manager.shell.user_ns[arg_name]


        # print("RESULTS:", res)
        if len(self.cell_ovars[uuid]) > 1:
            res_cls = namedtuple('Result', self.cell_ovars[uuid])
            return res_cls(**res)
        elif len(self.cell_ovars[uuid]) > 0:
            return next(iter(res.values()))
        else:
            return retval

class DuplicateNameError(Exception):
    def __init__(self, var_name, cell_id):
        self.var_name = var_name
        self.cell_id = cell_id

    def __str__(self):
        return (f"name '{self.var_name}' has already been defined in In[{self.cell_id}]")

class DataflowNamespace(dict):
    def __init__(self, *args, **kwargs):
        super().__init__(*args, **kwargs)
        self.__links__ = {}
        self.__rev_links__ = defaultdict(list)
        self.__do_not_link__ = set()
        self.__local_vars__ = defaultdict(dict)
        self.__cur_uuid__ = None

    # @property
    # def _cur_uuid(self):
    #     return self.__cur_uuid__
    #
    # @_cur_uuid.setter
    # def _cur_uuid(self, uuid):
    #     if self.__cur_uuid__ is not None:
    #         self._stash_local_vars()
    #     self.__cur_uuid__ = uuid

    def __getitem__(self, k):
        # print("__getitem__", k)
        if k not in self.__do_not_link__ and k in self.__links__:
            # print("getting link", k)
            cell_id = self.__links__[k]
            rev_links = self.__rev_links__[cell_id]
            # FIXME think about local variables...
            # FIXME do we need to compute difference first?
            self.__do_not_link__.update(rev_links)
            df_history = super().__getitem__('_oh')
            # print("Executing cell", cell_id)
            res = df_history._get_item(cell_id)
            # print("Got result", res)
            self.__do_not_link__.difference_update(rev_links)
            return res[k]
        return super().__getitem__(k)



        # if k in self.links:
        #     # run the cell at self.links[k]
        #     pass
        # if k in self:
        #     return super().__getitem__(k)

    def __setitem__(self, k, v):
        # FIXME question is whether to do this or allow local vars
        if k not in self.__do_not_link__ and k in self.__links__:
            raise DuplicateNameError(k, self.__links__[k])
        self.__local_vars__[self.__cur_uuid__][k] = v
        return super().__setitem__(k, v)

    def _add_links(self, tag_dict):
        for (cell_id,tag_list) in tag_dict.items():
            for tag in tag_list:
                self._add_link(tag, cell_id)

    def _add_link(self, name, cell_id):
        if name in self.__links__:
            if self.__links__[name] != cell_id:
                raise DuplicateNameError(name, self.__links__[name])
        else:
            self.__links__[name] = cell_id
            self.__rev_links__[cell_id].append(name)

    def _reset_cell(self, cell_id):
        for name in self.__rev_links__[cell_id]:
            del self.__links__[name]
        del self.__rev_links__[cell_id]

    def _purge_local_vars(self):
        for k in list(self.__local_vars__[self.__cur_uuid__].keys()):
            del self.__local_vars__[self.__cur_uuid__][k]
            del self[k]

    def _stash_local_vars(self):
        if self.__cur_uuid__ is not None:
            for k, v in self.__local_vars__[self.__cur_uuid__].items():
                del self[k]

    def _unstash_local_vars(self):
        if self.__cur_uuid__ is not None:
            for k, v in self.__local_vars__[self.__cur_uuid__].items():
                # have to watch for variables that have been added by other cells
                if k not in self.__do_not_link__ and k in self.__links__:
                    raise DuplicateNameError(k, self.__links__[k])
                super().__setitem__(k, v)

    def _start_uuid(self, uuid):
        self._stash_local_vars()
        self.__cur_uuid__ = uuid

    def _revisit_uuid(self, old_uuid):
        self._purge_local_vars()
        self.__cur_uuid__ = old_uuid
        self._unstash_local_vars()

    def _is_external_link(self, k, uuid):
        return k in self.__links__ and self.__links__[k] != uuid<|MERGE_RESOLUTION|>--- conflicted
+++ resolved
@@ -186,10 +186,6 @@
         self.update_dependencies(k, self.shell.uuid)
         # check if we need to recompute
         if not self.is_stale(k):
-<<<<<<< HEAD
-=======
-            # print("  VALUE CACHE")
->>>>>>> efe5d393
             return self.value_cache[k]
         else:
             return self.execute_cell(k)
