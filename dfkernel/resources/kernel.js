var path = '../kernelspecs/dfpython3/df-notebook/lib/'

require.config({
        paths: {
            d3: path + "d3/d3.v4.min",
            graphlib: path + "graphlib/graphlib.core.min",
            viz: path + "viz/viz",
            d3graphviz: path + "d3-graphviz/d3-graphviz",
            lodash: path + "lodash/lodash.min",
            graphdotwriter: path + "graphlib-dot/writer"
        },
        shim: {
            d3graphviz: {
              deps: ["d3","viz"],
              exports: "d3",
                init: function() {
                return {
                    d3: d3,
                    viz: graphviz
                };
        }
            },
        }
        });

define(["jquery",
    "base/js/namespace",
<<<<<<< HEAD
    "require",
    './df-notebook/depview.js',
    './df-notebook/dfgraph.js',
=======
>>>>>>> fa07d5bc
    './df-notebook/codecell.js',
    './df-notebook/completer.js',
    './df-notebook/kernel.js',
    './df-notebook/notebook.js',
    './df-notebook/outputarea.js'
    ],
<<<<<<< HEAD
    function($, Jupyter, require, depview, dfgraph) {
=======
    function($, Jupyter) {
>>>>>>> fa07d5bc

        Jupyter._dfkernel_loaded = false;

        var onload = function() {
            // reload the notebook after patching code
            var nb = Jupyter.notebook;

            nb.contents.get(nb.notebook_path, {type: 'notebook'}).then(
                $.proxy(nb.reload_notebook, nb),
                $.proxy(nb.load_notebook_error, nb)
            );
            
            // add event to be notified when cells need to be resent to kernel
            nb.events.on('kernel_ready.Kernel', function(event, data) {
                nb.invalidate_cells();
                // the kernel was already created, but $.proxy settings will
                // reference old handlers so relink _handle_input_message
                // needed to get execute_input messages
                var k = nb.kernel;
                k.register_iopub_handler('execute_input', $.proxy(k._handle_input_message, k));
                Jupyter._dfkernel_loaded = true;
            });

            Jupyter.toolbar.add_buttons_group([
                  {
                       'label'   : 'Open/Close Dependency View',
                       'icon'    : 'fa-bar-chart',
                       'callback': function () {
                                                     nb.session.dfgraph.depview.toggle_dep_view();
                       }

<<<<<<< HEAD
               }]);
                var stylesheet = $('<link rel="stylesheet" type="text/css">');
                stylesheet.attr('href',require.toUrl("./df-notebook/icon.css"));
                $('head').append(stylesheet);
=======
               }
               ]);
>>>>>>> fa07d5bc
        };
        return {onload:onload};
});<|MERGE_RESOLUTION|>--- conflicted
+++ resolved
@@ -25,23 +25,16 @@
 
 define(["jquery",
     "base/js/namespace",
-<<<<<<< HEAD
     "require",
     './df-notebook/depview.js',
     './df-notebook/dfgraph.js',
-=======
->>>>>>> fa07d5bc
     './df-notebook/codecell.js',
     './df-notebook/completer.js',
     './df-notebook/kernel.js',
     './df-notebook/notebook.js',
     './df-notebook/outputarea.js'
     ],
-<<<<<<< HEAD
     function($, Jupyter, require, depview, dfgraph) {
-=======
-    function($, Jupyter) {
->>>>>>> fa07d5bc
 
         Jupyter._dfkernel_loaded = false;
 
@@ -73,15 +66,11 @@
                                                      nb.session.dfgraph.depview.toggle_dep_view();
                        }
 
-<<<<<<< HEAD
                }]);
                 var stylesheet = $('<link rel="stylesheet" type="text/css">');
                 stylesheet.attr('href',require.toUrl("./df-notebook/icon.css"));
                 $('head').append(stylesheet);
-=======
-               }
-               ]);
->>>>>>> fa07d5bc
+
         };
         return {onload:onload};
 });