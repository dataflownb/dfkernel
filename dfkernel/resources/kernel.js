--- conflicted
+++ resolved
@@ -24,8 +24,8 @@
         });
 
 define(["jquery",
-<<<<<<< HEAD
         "base/js/namespace",
+        "require",
         './df-notebook/depview.js',
         './df-notebook/dfgraph.js',
         './df-notebook/toolbar.js',
@@ -35,38 +35,25 @@
         './df-notebook/notebook.js',
         './df-notebook/outputarea.js',
     ],
-    function($, Jupyter, depview, dfgraph, df_toolbar) {
-=======
-    "base/js/namespace",
-    "require",
-    './df-notebook/depview.js',
-    './df-notebook/dfgraph.js',
-    './df-notebook/codecell.js',
-    './df-notebook/completer.js',
-    './df-notebook/kernel.js',
-    './df-notebook/notebook.js',
-    './df-notebook/outputarea.js'
-    ],
-    function($, Jupyter, require, depview, dfgraph) {
->>>>>>> 036b9897
+    function($, Jupyter, require, depview, dfgraph, df_toolbar) {
 
         Jupyter._dfkernel_loaded = false;
 
         var onload = function() {
             // reload the notebook after patching code
             var nb = Jupyter.notebook;
-
+            var kernelspec = nb.metadata.kernelspec;
+            console.log("NB PATH:", nb.notebook_path);
+            console.log("KERNEL SPEC:", kernelspec);
+            // FIXME do the kernelspec patch here instead of
+            // in patch of load_notebook_success
             nb.contents.get(nb.notebook_path, {type: 'notebook'}).then(
                 $.proxy(nb.reload_notebook, nb),
                 $.proxy(nb.load_notebook_error, nb)
             );
-<<<<<<< HEAD
             // load the toolbar
             df_toolbar.register(nb);
 
-=======
-            
->>>>>>> 036b9897
             // add event to be notified when cells need to be resent to kernel
             nb.events.on('kernel_ready.Kernel', function(event, data) {
                 nb.invalidate_cells();
@@ -78,17 +65,6 @@
                 Jupyter._dfkernel_loaded = true;
             });
 
-<<<<<<< HEAD
-            // nb.events.on('preset_activated.CellToolbar', function(event, data) {
-            //     if (data.name === 'Dataflow') {
-            //         df_toolbar.update_overflows();
-            //     }
-            // });
-
-            var depdiv = depview.create_dep_div();
-
-=======
->>>>>>> 036b9897
             Jupyter.toolbar.add_buttons_group([
                   {
                        'label'   : 'Open/Close Dependency View',
