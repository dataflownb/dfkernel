--- conflicted
+++ resolved
@@ -105,7 +105,6 @@
             }
         });
         //if there are deleted cells, put it in the code_dict to update the dependencies' links
-<<<<<<< HEAD
         if (this.metadata.hl_list && Object.keys(this.metadata.hl_list).length !== 0) {
             for(var cell_uuid in this.metadata.hl_list) {
                 if(this.metadata.hl_list.hasOwnProperty(cell_uuid)) {
@@ -122,15 +121,6 @@
                     }
                 }
             }
-=======
-        if (this.metadata.deleted_cells_uid && this.metadata.deleted_cells_uid.length > 0) {
-            for(var i = 0;i<this.metadata.deleted_cells_uid.length; i++) {
-                var cell_uuid = this.metadata.deleted_cells_uid[i];
-                code_dict[cell_uuid] = "";
-            }
-            //empty the list when we're done
-            this.metadata.deleted_cells_uid = [];
->>>>>>> 2fd82125
         }
         return code_dict;
     };
