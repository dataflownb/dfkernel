--- conflicted
+++ resolved
@@ -44,12 +44,9 @@
             this.cell_imm_downstream_deps = [];
             this.cell_upstream_deps = null;
             this.cell_downstream_deps = null;
-<<<<<<< HEAD
             this.code_cached = '';
             this.metadata.cell_status = 0;
-=======
             this.had_error = false;
->>>>>>> d91d4cea
         }
     };
 
@@ -187,7 +184,6 @@
         };
     }(CodeCell.prototype.create_element));
 
-<<<<<<< HEAD
     (function(_super) {
         CodeCell.prototype.bind_events = function () {
             _super.apply(this,arguments);
@@ -210,9 +206,7 @@
             });
         };
     }(CodeCell.prototype.bind_events));
-
-=======
->>>>>>> d91d4cea
+  
     CodeCell.prototype.update_last_executed = function() {
         var output_tags = this.notebook.get_cell_output_tags(this.uuid);
         if (output_tags.length === 0) {
