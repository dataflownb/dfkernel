--- conflicted
+++ resolved
@@ -138,7 +138,6 @@
         };
     }(CodeCell.prototype.create_element));
 
-<<<<<<< HEAD
     (function(_super) {
         CodeCell.prototype.bind_events = function () {
             _super.apply(this,arguments);
@@ -161,8 +160,6 @@
         };
     }(CodeCell.prototype.bind_events));
 
-=======
->>>>>>> 2fd82125
     CodeCell.prototype.update_last_executed = function() {
         var output_tags = this.notebook.get_cell_output_tags(this.uuid);
         if (output_tags.length === 0) {
