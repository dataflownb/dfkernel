# http://travis-ci.org/#!/ipython/ipython
language: python

cache:
    directories:
        - $HOME/.cache/bower
        - $HOME/.cache/pip
python:
    - 3.6

sudo: required


env:
  global:
    - PATH=$TRAVIS_BUILD_DIR/pandoc:$PATH
  matrix:
    - GROUP=js/notebook
    - GROUP=python
    - GROUP=js/base
    - GROUP=js/services
    - GROUP=js/dataflow

before_install:
    - pip install --upgrade pip
    - pip install --upgrade setuptools wheel nose nose-exclude coverage codecov
    - nvm install 6.9.2
    - nvm use 6.9.2
    - node --version
    - npm --version
    - npm upgrade -g npm
    - npm install
    - |
      if [[ $GROUP == js* ]]; then
        npm install -g casperjs@1.1.3 phantomjs-prebuilt@2.1.7
      fi
    - |
      if [[ $GROUP == docs ]]; then
        pip install -r docs/doc-requirements.txt
      fi
    - |
      if [[ $GROUP == selenium ]]; then
        pip install selenium
        # Install Webdriver backend for Firefox:
        wget https://github.com/mozilla/geckodriver/releases/download/v0.19.1/geckodriver-v0.19.1-linux64.tar.gz
        mkdir geckodriver
        tar -xzf geckodriver-v0.19.1-linux64.tar.gz -C geckodriver
        export PATH=$PATH:$PWD/geckodriver
      fi
install:
    - pip install -e .[test]
    - python -m dfkernel install --sys-prefix
    - wget https://github.com/jgm/pandoc/releases/download/1.19.1/pandoc-1.19.1-1-amd64.deb && sudo dpkg -i pandoc-1.19.1-1-amd64.deb


script:
    - jupyter kernelspec list
    - |
      symlinks=$(find . -type l| grep -v './node_modules/' | grep -v './git-hooks')
      if [[ $(echo $symlinks) ]]; then
          echo "Repository contains symlinks which won't work on windows:"
          echo $symlinks
          echo ""
          false
      else
          true
      fi
    - 'if [[ $GROUP == js* ]]; then travis_retry python -m dfkernel.jstest ${GROUP:3}; fi'
    - 'if [[ $GROUP == python ]]; then nosetests -v --exclude-dir dfkernel/tests/selenium --with-coverage --cover-package=dfkernel dfkernel; fi'
    - 'if [[ $GROUP == selenium ]]; then py.test -sv dfkernel/tests/selenium; fi'
    - |
      if [[ $GROUP == docs ]]; then
        EXIT_STATUS=0
        make -C docs/ html || EXIT_STATUS=$?
        if [[ $TRAVIS_EVENT_TYPE == cron ]]; then
          make -C docs/ linkcheck || EXIT_STATUS=$?;
        fi
        pytest --nbval --current-env docs || EXIT_STATUS=$?
        exit $EXIT_STATUS
      fi

matrix:
    include:
        - python: 3.5
          env: GROUP=python
        - python: 3.5
<<<<<<< HEAD
          env: GROUP=js/dataflow
        - python: "3.7-dev"
=======
          env: GROUP=dataflow
        - python: 3.7
          dist: xenial
          sudo: true
>>>>>>> 2262463f
          env: GROUP=python
        - python: 3.7
          dist: xenial
          sudo: true
          env: GROUP=js/base
        - python: 3.7
          dist: xenial
          sudo: true
          env: GROUP=js/services
        - python: 3.7
          dist: xenial
          sudo: true
          env: GROUP=js/dataflow

after_success:
    - codecov<|MERGE_RESOLUTION|>--- conflicted
+++ resolved
@@ -84,15 +84,10 @@
         - python: 3.5
           env: GROUP=python
         - python: 3.5
-<<<<<<< HEAD
           env: GROUP=js/dataflow
-        - python: "3.7-dev"
-=======
-          env: GROUP=dataflow
         - python: 3.7
           dist: xenial
           sudo: true
->>>>>>> 2262463f
           env: GROUP=python
         - python: 3.7
           dist: xenial
