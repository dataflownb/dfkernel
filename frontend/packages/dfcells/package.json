--- conflicted
+++ resolved
@@ -181,21 +181,11 @@
     "react": "^18.2.0"
   },
   "devDependencies": {
-<<<<<<< HEAD
     "@babel/core": "^7",
     "@babel/preset-env": "^7",
-    "@types/jest": "^29",
-    "@types/react": "^18.0.26",
-    "jest": "^29",
-    "jest-environment-jsdom": "^29",
-    "rimraf": "~5.0.5",
-    "ts-jest": "^29",
-    "typedoc": "~0.24.7",
-    "typescript": "~5.1.6"
-=======
     "@jupyterlab/builder": "^4.2.1",
     "@jupyterlab/testutils": "^4.2.1",
-    "@types/jest": "^26.0.10",
+    "@types/jest": "^29",
     "@types/json-schema": "^7.0.11",
     "@types/marked": "^4.0.3",
     "@types/react": "^18.0.26",
@@ -206,10 +196,11 @@
     "eslint": "^8.36.0",
     "eslint-config-prettier": "^8.8.0",
     "eslint-plugin-prettier": "^5.0.0",
-    "jest": "^26.4.2",
+    "jest": "^29",
+    "jest-environment-jsdom": "^29",
     "npm-run-all": "^4.1.5",
     "prettier": "^3.0.0",
-    "rimraf": "^5.0.1",
+    "rimraf": "~5.0.5",
     "source-map-loader": "^1.0.2",
     "style-loader": "^3.3.1",
     "stylelint": "^15.10.1",
@@ -217,11 +208,10 @@
     "stylelint-config-standard": "^34.0.0",
     "stylelint-csstree-validator": "^3.0.0",
     "stylelint-prettier": "^4.0.0",
-    "ts-jest": "^26.3.0",
-    "typedoc": "~0.21.2",
-    "typescript": "~5.0.2",
+    "ts-jest": "^29",
+    "typedoc": "~0.24.7",
+    "typescript": "~5.1.6",
     "yjs": "^13.5.40"
->>>>>>> 5a0f7cd2
   },
   "publishConfig": {
     "access": "public"
